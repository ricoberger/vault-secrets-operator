--- conflicted
+++ resolved
@@ -1,8 +1,4 @@
-<<<<<<< HEAD
-FROM golang:1.23.2 AS builder
-=======
-FROM golang:1.23.3 as builder
->>>>>>> d8a47dad
+FROM golang:1.23.3 AS builder
 WORKDIR /workspace
 COPY go.mod go.sum /workspace/
 RUN go mod download
