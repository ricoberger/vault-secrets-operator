<<<<<<< HEAD
FROM golang:1.23.3 AS builder
=======
FROM golang:1.23.4 as builder
>>>>>>> 083be593
WORKDIR /workspace
COPY go.mod go.sum /workspace/
RUN go mod download
COPY . .
RUN CGO_ENABLED=0 go build -a -o manager main.go

<<<<<<< HEAD
FROM gcr.io/distroless/static:nonroot
=======
FROM alpine:3.21.0
RUN apk update && apk add --no-cache ca-certificates
>>>>>>> 083be593
WORKDIR /
COPY --from=builder /workspace/manager .
USER nobody
ENTRYPOINT ["/manager"]<|MERGE_RESOLUTION|>--- conflicted
+++ resolved
@@ -1,20 +1,11 @@
-<<<<<<< HEAD
-FROM golang:1.23.3 AS builder
-=======
 FROM golang:1.23.4 as builder
->>>>>>> 083be593
 WORKDIR /workspace
 COPY go.mod go.sum /workspace/
 RUN go mod download
 COPY . .
 RUN CGO_ENABLED=0 go build -a -o manager main.go
 
-<<<<<<< HEAD
 FROM gcr.io/distroless/static:nonroot
-=======
-FROM alpine:3.21.0
-RUN apk update && apk add --no-cache ca-certificates
->>>>>>> 083be593
 WORKDIR /
 COPY --from=builder /workspace/manager .
 USER nobody
