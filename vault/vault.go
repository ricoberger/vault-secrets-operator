package vault

import (
	"context"
	"crypto/sha256"
	"encoding/base64"
	"encoding/json"
	"fmt"
	"io/ioutil"
	"os"
	"strconv"
	"time"

	gcpmetadata "cloud.google.com/go/compute/metadata"
	gcpcredentials "cloud.google.com/go/iam/credentials/apiv1"
	"github.com/aws/aws-sdk-go/aws"
	awscredentials "github.com/aws/aws-sdk-go/aws/credentials"
	"github.com/aws/aws-sdk-go/aws/credentials/stscreds"
	awsdefaults "github.com/aws/aws-sdk-go/aws/defaults"
	"github.com/aws/aws-sdk-go/aws/ec2metadata"
	"github.com/aws/aws-sdk-go/aws/endpoints"
	awssession "github.com/aws/aws-sdk-go/aws/session"
	"github.com/aws/aws-sdk-go/service/sts"
	"github.com/hashicorp/vault/api"
	"github.com/leosayous21/go-azure-msi/msi"
	"github.com/pkg/errors"
	"golang.org/x/oauth2/google"
	"google.golang.org/api/iam/v1"
	gcpcredentialspb "google.golang.org/genproto/googleapis/iam/credentials/v1"
	logf "sigs.k8s.io/controller-runtime/pkg/log"
)

var (
	// log is our customized logger.
	log = logf.Log.WithName("vault")

	// SharedClient is our Vault client wich is used for the token auth method and the kubernetes auth method with a
	// a globally configured Vault role via the VAULT_KUBERNETES_ROLE environment variable.
	// The client is then used for all requests against Vault, except for secrets, which have the vaultRole property
	// specified.
	// If the operator is configured with the kubernetes auth method, but without a VAULT_KUBERNETES_ROLE the client can
	// be nil. When the client is nil every secret must contain the vaultRole property.
	SharedClient *Client

	// ReconciliationTime specify the time in seconds after a vault secret is reconciled.
	ReconciliationTime int
)

// InitSharedClient is used to initialize the shared client, when the VAULT_KUBERNETES_ROLE is specified.
func InitSharedClient() error {
	var err error

	// Parse the environment variable for the reconciliation time. If the time is not specify we set it to 0.
	// If the reconciliation time is 0 we skip the reconciliation of a vault secret.
	// The reconciliation time can be specified via the VAULT_RECONCILIATION_TIME environment variable.
	if ReconciliationTime, err = strconv.Atoi(os.Getenv("VAULT_RECONCILIATION_TIME")); err != nil {
		log.WithValues("ReconciliationTime", 0).Info("Reconciliation will be skipped because it is 0.")
		ReconciliationTime = 0
	} else {
		log.WithValues("ReconciliationTime", ReconciliationTime).Info("Reconciliation is enabled.")
	}

	vaultKubernetesRole := os.Getenv("VAULT_KUBERNETES_ROLE")
	SharedClient, err = CreateClient(vaultKubernetesRole)
	if err != nil {
		return err
	}

	return nil
}

// CreateClient is used by the InitSharedClient and directly for a reconciliation loop to create a new Vault client.
func CreateClient(vaultKubernetesRole string) (*Client, error) {
	vaultAddress := os.Getenv("VAULT_ADDRESS")
	vaultHeader := os.Getenv("VAULT_HEADER")
	vaultAuthMethod := os.Getenv("VAULT_AUTH_METHOD")
	vaultToken := os.Getenv("VAULT_TOKEN")
	vaultTokenPath := os.Getenv("VAULT_TOKEN_PATH")
	vaultTokenLeaseDuration := os.Getenv("VAULT_TOKEN_LEASE_DURATION")
	vaultRenewToken := os.Getenv("VAULT_RENEW_TOKEN")
	vaultTokenRenewalInterval := os.Getenv("VAULT_TOKEN_RENEWAL_INTERVAL")
	vaultTokenRenewalRetryInterval := os.Getenv("VAULT_TOKEN_RENEWAL_RETRY_INTERVAL")
	vaultKubernetesPath := os.Getenv("VAULT_KUBERNETES_PATH")
	vaultAppRolePath := os.Getenv("VAULT_APP_ROLE_PATH")
	vaultAzurePath := os.Getenv("VAULT_AZURE_PATH")
	vaultAzureRole := os.Getenv("VAULT_AZURE_ROLE")
	vaultAzureIsScaleset := os.Getenv("VAULT_AZURE_ISSCALESET")
	vaultAwsRegion := os.Getenv("VAULT_AWS_REGION")
	vaultAwsPath := os.Getenv("VAULT_AWS_PATH")
	vaultAwsAuthType := os.Getenv("VAULT_AWS_AUTH_TYPE")
	vaultAwsRole := os.Getenv("VAULT_AWS_ROLE")
	vaultGcpPath := os.Getenv("VAULT_GCP_PATH")
	vaultGcpAuthType := os.Getenv("VAULT_GCP_AUTH_TYPE")
	vaultGcpRole := os.Getenv("VAULT_GCP_ROLE")
	vaultGcpServiceAccountEmail := os.Getenv("VAULT_GCP_SERVICE_ACCOUNT_EMAIL")
	vaultTokenMaxTTL := os.Getenv("VAULT_TOKEN_MAX_TTL")
	vaultNamespace := os.Getenv("VAULT_NAMESPACE")
	vaultPKIRenew := os.Getenv("VAULT_PKI_RENEW")
	vaultDatabaseRenew := os.Getenv("VAULT_DATABASE_RENEW")

	// Create new Vault configuration. This configuration is used to create the
	// API client. We set the timeout of the HTTP client to 10 seconds.
	// See: https://medium.com/@nate510/don-t-use-go-s-default-http-client-4804cb19f779
	config := api.DefaultConfig()
	config.Address = vaultAddress

	apiClient, err := api.NewClient(config)
	if err != nil {
		return nil, err
	}

	renewToken, err := strconv.ParseBool(vaultRenewToken)
	if err != nil {
		renewToken = true
	}

	if len(vaultPKIRenew) == 0 {
		vaultPKIRenew = "1h"
	}

<<<<<<< HEAD
	if len(vaultDatabaseRenew) == 0 {
		vaultDatabaseRenew = "15m"
	}

	PKIRenew, err := time.ParseDuration(vaultPKIRenew)
=======
	pkiRenew, err := time.ParseDuration(vaultPKIRenew)
>>>>>>> dec708af
	if err != nil {
		return nil, err
	}

	databaseRenew, err := time.ParseDuration(vaultDatabaseRenew)
	if err != nil {
		return nil, err
	}

	// Check which authentication method should be used.
	if vaultAuthMethod == "token" {
		// Check the required token and the provided lease duration for the
		// token. If the values are empty or the lease duration could not be
		// parsed we return an error.
		if vaultToken == "" {
			// If the token is not passed via environment variable we check if,
			// we can load the token from a file. Therefor a volume must be
			// mounted to the container and the path to the token must be
			// provided.
			if vaultTokenPath == "" {
				return nil, fmt.Errorf("missing vault token")
			}

			t, err := ioutil.ReadFile(vaultTokenPath)
			if err != nil {
				return nil, err
			}

			vaultToken = string(t)
		}

		if vaultTokenLeaseDuration == "" {
			return nil, fmt.Errorf("missing lease duration for vault token")
		}

		tokenLeaseDuration, err := strconv.Atoi(vaultTokenLeaseDuration)
		if err != nil {
			return nil, err
		}

		tokenRenewalInterval, err := strconv.ParseFloat(vaultTokenRenewalInterval, 64)
		if err != nil {
			tokenRenewalInterval = float64(tokenLeaseDuration) * 0.5
		}

		tokenRenewalRetryInterval, err := strconv.ParseFloat(vaultTokenRenewalRetryInterval, 64)
		if err != nil {
			tokenRenewalRetryInterval = 30.0
		}

		// Set the token, which should be used for the interaction with Vault.
		apiClient.SetToken(vaultToken)

		return &Client{
			client:                    apiClient,
			renewToken:                renewToken,
			tokenLeaseDuration:        tokenLeaseDuration,
			tokenRenewalInterval:      tokenRenewalInterval,
			tokenRenewalRetryInterval: tokenRenewalRetryInterval,
			rootVaultNamespace:        vaultNamespace,
<<<<<<< HEAD
			PKIRenew:                  PKIRenew,
			DatabaseRenew:             databaseRenew,
=======
			pkiRenew:                  pkiRenew,
>>>>>>> dec708af
		}, nil
	}

	if vaultAuthMethod == "kubernetes" {
		// Check the required mount path and role for the Kubernetes Auth
		// Method. If one of the env variable is missing we return an error.
		if vaultKubernetesPath == "" {
			return nil, fmt.Errorf("missing Kubernetes auth path")
		}

		// For the shared client the Vault role must be specified via the VAULT_KUBERNETES_ROLE environment variable.
		// If this environment variable is missing we return nil instead of an error, because the operator will work as
		// usual, when each secret specifies the vaultRole property.
		if vaultKubernetesRole == "" {
			return nil, nil
		}

		// Read the service account token value and create a map for the
		// authentication against Vault.
		kubeToken, err := ioutil.ReadFile("/var/run/secrets/kubernetes.io/serviceaccount/token")
		if err != nil {
			return nil, err
		}

		data := make(map[string]interface{})
		data["jwt"] = string(kubeToken)
		data["role"] = vaultKubernetesRole

		// Authenticate against vault using the Kubernetes Auth Method and set
		// the token which the client should use for further interactions with
		// Vault. We also set the lease duration of the token for the renew
		// function.
		secret, err := apiClient.Logical().Write(vaultKubernetesPath+"/login", data)
		if err != nil {
			return nil, err
		} else if secret.Auth == nil {
			return nil, fmt.Errorf("missing authentication information")
		}

		tokenLeaseDuration := secret.Auth.LeaseDuration

		tokenRenewalInterval, err := strconv.ParseFloat(vaultTokenRenewalInterval, 64)
		if err != nil {
			tokenRenewalInterval = float64(tokenLeaseDuration) * 0.5
		}

		tokenRenewalRetryInterval, err := strconv.ParseFloat(vaultTokenRenewalRetryInterval, 64)
		if err != nil {
			tokenRenewalRetryInterval = 30.0
		}

		apiClient.SetToken(secret.Auth.ClientToken)

		return &Client{
			client:                    apiClient,
			renewToken:                renewToken,
			tokenLeaseDuration:        tokenLeaseDuration,
			tokenRenewalInterval:      tokenRenewalInterval,
			tokenRenewalRetryInterval: tokenRenewalRetryInterval,
			rootVaultNamespace:        vaultNamespace,
<<<<<<< HEAD
			PKIRenew:                  PKIRenew,
			DatabaseRenew:             databaseRenew,
=======
			pkiRenew:                  pkiRenew,
>>>>>>> dec708af
		}, nil
	}

	if vaultAuthMethod == "approle" {
		vaultRoleID := setVaultIDs("role")
		vaultSecretID := setVaultIDs("secret")

		if vaultRoleID == "" {
			return nil, fmt.Errorf("missing role id for AppRole auth method")
		}
		if vaultSecretID == "" {
			return nil, fmt.Errorf("missing secret id for AppRole auth method")
		}

		appRolePath := "auth/approle"
		if vaultAppRolePath != "" {
			appRolePath = vaultAppRolePath
		}

		data := make(map[string]interface{})
		data["role_id"] = vaultRoleID
		data["secret_id"] = vaultSecretID

		// Authenticate against vault using the AppRole Auth Method and set
		// the token which the client should use for further interactions with
		// Vault. We also set the lease duration of the token for the renew
		// function.
		secret, err := apiClient.Logical().Write(appRolePath+"/login", data)
		if err != nil {
			return nil, err
		} else if secret.Auth == nil {
			return nil, fmt.Errorf("missing authentication information")
		}

		tokenLeaseDuration := secret.Auth.LeaseDuration

		tokenRenewalInterval, err := strconv.ParseFloat(vaultTokenRenewalInterval, 64)
		if err != nil {
			tokenRenewalInterval = float64(tokenLeaseDuration) * 0.5
		}

		tokenRenewalRetryInterval, err := strconv.ParseFloat(vaultTokenRenewalRetryInterval, 64)
		if err != nil {
			tokenRenewalRetryInterval = 30.0
		}

		tokenMaxTTL, err := strconv.Atoi(vaultTokenMaxTTL)
		if err != nil {
			// Vault default max TTL is 32 days, use 16 days as the reasonable default if
			// VAULT_TOKEN_MAX_TTL not set.
			// https://learn.hashicorp.com/tutorials/vault/tokens
			tokenMaxTTL = 16 * 24 * 60 * 60
		}

		apiClient.SetToken(secret.Auth.ClientToken)

		return &Client{
			client:                    apiClient,
			renewToken:                renewToken,
			tokenLeaseDuration:        tokenLeaseDuration,
			tokenRenewalInterval:      tokenRenewalInterval,
			tokenRenewalRetryInterval: tokenRenewalRetryInterval,
			tokenMaxTTL:               tokenMaxTTL,
			rootVaultNamespace:        vaultNamespace,
			requestToken: func(c *Client) error {
				secret, err := apiClient.Logical().Write(appRolePath+"/login", data)
				if err != nil {
					return err
				}
				c.client.SetToken(secret.Auth.ClientToken)
				// Update token lease duration and renewal interval
				c.tokenLeaseDuration = secret.Auth.LeaseDuration
				c.tokenRenewalInterval, err = strconv.ParseFloat(vaultTokenRenewalInterval, 64)
				if err != nil {
					c.tokenRenewalInterval = float64(c.tokenLeaseDuration) * 0.5
				}
				return nil
			},
<<<<<<< HEAD
			PKIRenew:      PKIRenew,
			DatabaseRenew: databaseRenew,
=======
			pkiRenew: pkiRenew,
>>>>>>> dec708af
		}, nil
	}

	if vaultAuthMethod == "azure" {
		// Check the required mount path and role for the Kubernetes Auth
		// Method. If one of the env variable is missing we return an error.
		if vaultAzurePath == "" {
			vaultAzurePath = "auth/azure"
		}

		// For the shared client the Vault role must be specified via the VAULT_KUBERNETES_ROLE environment variable.
		// If this environment variable is missing we return nil instead of an error, because the operator will work as
		// usual, when each secret specifies the vaultRole property.
		if vaultAzureRole == "" {
			vaultAzureRole = "default"
		}

		// Read the service account token value and create a map for the
		// authentication against Vault.
		msiToken, err := msi.GetMsiToken()
		if err != nil {
			return nil, err
		}
		metadata, err := msi.GetInstanceMetadata()
		if err != nil {
			return nil, err
		}

		data := make(map[string]interface{})
		data["jwt"] = string(msiToken.AccessToken)
		data["role"] = vaultAzureRole
		data["subscription_id"] = metadata.SubscriptionId
		data["resource_group_name"] = metadata.ResourceGroupName
		if vaultAzureIsScaleset == "true" {
			data["vmss_name"] = metadata.VMssName
		} else {
			data["vm_name"] = metadata.VMName
		}

		// Authenticate against vault using the Azure Auth Method and set
		// the token which the client should use for further interactions with
		// Vault. We also set the lease duration of the token for the renew
		// function.
		secret, err := apiClient.Logical().Write(vaultAzurePath+"/login", data)
		if err != nil {
			return nil, err
		} else if secret.Auth == nil {
			return nil, fmt.Errorf("missing authentication information")
		}

		tokenLeaseDuration := secret.Auth.LeaseDuration

		tokenRenewalInterval, err := strconv.ParseFloat(vaultTokenRenewalInterval, 64)
		if err != nil {
			tokenRenewalInterval = float64(tokenLeaseDuration) * 0.5
		}

		tokenRenewalRetryInterval, err := strconv.ParseFloat(vaultTokenRenewalRetryInterval, 64)
		if err != nil {
			tokenRenewalRetryInterval = 30.0
		}

		apiClient.SetToken(secret.Auth.ClientToken)

		return &Client{
			client:                    apiClient,
			renewToken:                renewToken,
			tokenLeaseDuration:        tokenLeaseDuration,
			tokenRenewalInterval:      tokenRenewalInterval,
			tokenRenewalRetryInterval: tokenRenewalRetryInterval,
			rootVaultNamespace:        vaultNamespace,
<<<<<<< HEAD
			PKIRenew:                  PKIRenew,
			DatabaseRenew:             databaseRenew,
=======
			pkiRenew:                  pkiRenew,
>>>>>>> dec708af
		}, nil

	}

	if vaultAuthMethod == "aws" {
		// Check the required mount path and role for the AWS Auth
		// Method. If one of the env variable is missing we return an error.
		if vaultAwsPath == "" {
			vaultAwsPath = "auth/aws"
		}

		var awsLoginDataFunc func() (map[string]interface{}, error)

		switch vaultAwsAuthType {
		case "ec2":
			awsLoginDataFunc = func() (map[string]interface{}, error) {
				sess, err := awssession.NewSession()
				if err != nil {
					return nil, errors.Wrap(err, "error creating a new session to create ec2metadata")
				}
				metadataSvc := ec2metadata.New(sess)
				doc, err := metadataSvc.GetDynamicData("/instance-identity/document")
				if err != nil {
					return nil, fmt.Errorf("error requesting doc: %w", err)
				}

				signature, err := metadataSvc.GetDynamicData("/instance-identity/signature")
				if err != nil {
					return nil, fmt.Errorf("error requesting signature: %w", err)
				}

				kubeToken, err := ioutil.ReadFile("/var/run/secrets/kubernetes.io/serviceaccount/token")
				if err != nil {
					return nil, err
				}
				if err != nil {
					return nil, err
				}

				nonce := fmt.Sprintf("%x", sha256.Sum256(kubeToken))

				return map[string]interface{}{
					"identity":  base64.StdEncoding.EncodeToString([]byte(doc)),
					"signature": signature,
					"nonce":     nonce,
					"role":      vaultAwsRole,
				}, nil
			}
		case "iam":
			awsLoginDataFunc = func() (map[string]interface{}, error) {
				var providers []awscredentials.Provider

				// Load in AWS env variables if exist.
				roleARN := os.Getenv("AWS_ROLE_ARN")
				tokenPath := os.Getenv("AWS_WEB_IDENTITY_TOKEN_FILE")
				roleSessionName := os.Getenv("AWS_ROLE_SESSION_NAME")

				if roleARN != "" && tokenPath != "" {
					sess, err := awssession.NewSession()
					if err != nil {
						return nil, errors.Wrap(err, "error creating a new session to create a WebIdentityRoleProvider")
					}
					webIdentityProvider := stscreds.NewWebIdentityRoleProvider(sts.New(sess), roleARN, roleSessionName, tokenPath)

					// Add the web identity role credential provider
					providers = append(providers, webIdentityProvider)
				}

				// Add the environment credential provider
				providers = append(providers, &awscredentials.EnvProvider{})

				// Add the remote provider
				def := awsdefaults.Get()
				providers = append(providers, awsdefaults.RemoteCredProvider(*def.Config, def.Handlers))

				// Create the credentials required to access the API.
				creds := awscredentials.NewChainCredentials(providers)
				if creds == nil {
					return nil, fmt.Errorf("could not compile valid credential providers from environment, web identity or instance metadata")
				}

				stsSession, err := awssession.NewSessionWithOptions(awssession.Options{
					Config: aws.Config{
						Credentials:      creds,
						Region:           aws.String(vaultAwsRegion),
						EndpointResolver: endpoints.ResolverFunc(stsSigningResolver),
					},
				})
				if err != nil {
					return nil, err
				}

				var params *sts.GetCallerIdentityInput
				svc := sts.New(stsSession)
				stsRequest, _ := svc.GetCallerIdentityRequest(params)
				stsRequest.HTTPRequest.Header.Add("X-Vault-AWS-IAM-Server-ID", vaultHeader)

				// Sign the request
				stsRequest.Sign()

				// Now extract out the relevant parts of the request
				headersJson, err := json.Marshal(stsRequest.HTTPRequest.Header)
				if err != nil {
					return nil, err
				}
				requestBody, err := ioutil.ReadAll(stsRequest.HTTPRequest.Body)
				if err != nil {
					return nil, err
				}
				return map[string]interface{}{
					"iam_http_request_method": stsRequest.HTTPRequest.Method,
					"iam_request_url":         base64.StdEncoding.EncodeToString([]byte(stsRequest.HTTPRequest.URL.String())),
					"iam_request_headers":     base64.StdEncoding.EncodeToString(headersJson),
					"iam_request_body":        base64.StdEncoding.EncodeToString(requestBody),
					"role":                    vaultAwsRole,
				}, nil
			}
		default:
			awsLoginDataFunc = func() (map[string]interface{}, error) {
				return nil, fmt.Errorf("invalid aws authentication type")
			}
		}

		// Create login data according to AWS Auth Type
		data, err := awsLoginDataFunc()
		if err != nil {
			return nil, err
		}

		// Authenticate against vault using the AWS Auth Method and set
		// the token which the client should use for further interactions with
		// Vault. We also set the lease duration of the token for the renew
		// function.
		secret, err := apiClient.Logical().Write(vaultAwsPath+"/login", data)
		if err != nil {
			return nil, err
		} else if secret.Auth == nil {
			return nil, fmt.Errorf("missing authentication information")
		}

		tokenLeaseDuration := secret.Auth.LeaseDuration

		tokenRenewalInterval, err := strconv.ParseFloat(vaultTokenRenewalInterval, 64)
		if err != nil {
			tokenRenewalInterval = float64(tokenLeaseDuration) * 0.5
		}

		tokenRenewalRetryInterval, err := strconv.ParseFloat(vaultTokenRenewalRetryInterval, 64)
		if err != nil {
			tokenRenewalRetryInterval = 30.0
		}

		// Tokens have to be reissued after a short period
		tokenMaxTTL, err := strconv.Atoi(vaultTokenMaxTTL)
		if err != nil {
			// Vault default max TTL is 32 days, use 16 days as the reasonable default if
			// VAULT_TOKEN_MAX_TTL not set.
			// https://learn.hashicorp.com/tutorials/vault/tokens
			tokenMaxTTL = 16 * 24 * 60 * 60
		}

		apiClient.SetToken(secret.Auth.ClientToken)

		return &Client{
			client:                    apiClient,
			renewToken:                renewToken,
			tokenLeaseDuration:        tokenLeaseDuration,
			tokenRenewalInterval:      tokenRenewalInterval,
			tokenRenewalRetryInterval: tokenRenewalRetryInterval,
			rootVaultNamespace:        vaultNamespace,
			tokenMaxTTL:               tokenMaxTTL,
			requestToken: func(c *Client) error {
				data, err := awsLoginDataFunc()
				if err != nil {
					return err
				}
				secret, err := apiClient.Logical().Write(vaultAwsPath+"/login", data)
				if err != nil {
					return err
				}
				c.client.SetToken(secret.Auth.ClientToken)
				// Update token lease duration and renewal interval
				c.tokenLeaseDuration = secret.Auth.LeaseDuration
				c.tokenRenewalInterval, err = strconv.ParseFloat(vaultTokenRenewalInterval, 64)
				if err != nil {
					c.tokenRenewalInterval = float64(c.tokenLeaseDuration) * 0.5
				}
				return nil
			},
<<<<<<< HEAD
			PKIRenew:      PKIRenew,
			DatabaseRenew: databaseRenew,
=======
			pkiRenew: pkiRenew,
>>>>>>> dec708af
		}, nil
	}

	if vaultAuthMethod == "gcp" {

		// Check the required mount path and role for the GCP Auth
		// Method. If one of the env variable is missing we return an error.
		if vaultGcpPath == "" {
			vaultGcpPath = "auth/gcp"
		}

		var gcpLoginDataFunc func() (map[string]interface{}, error)

		switch vaultGcpAuthType {
		case "gce":
			gcpLoginDataFunc = func() (map[string]interface{}, error) {
				// Read the service account token value and create a map for the
				// authentication against Vault.
				tokenSource, err := google.DefaultTokenSource(context.TODO(), iam.CloudPlatformScope)
				if err != nil {
					return nil, err
				}
				jwt, err := tokenSource.Token()
				if err != nil {
					return nil, err
				}

				return map[string]interface{}{
					"jwt":  jwt.AccessToken,
					"role": vaultGcpRole,
				}, nil
			}
		case "iam":
			gcpLoginDataFunc = func() (map[string]interface{}, error) {
				// Read the service account token value and create a map for the
				// authentication against Vault.
				c, err := gcpcredentials.NewIamCredentialsClient(context.TODO())
				if err != nil {
					return nil, fmt.Errorf("could not create IAM client: %w", err)
				}

				if vaultGcpServiceAccountEmail == "" {
					metadataClient := gcpmetadata.NewClient(nil)
					vaultGcpServiceAccountEmail, err = metadataClient.Email("default")
					if err != nil {
						return nil, fmt.Errorf("could not obtain service account from credentials; a service account to authenticate as must be provided")
					}
				}

				ttl := time.Minute * time.Duration(15)
				jwtPayload := map[string]interface{}{
					"aud": fmt.Sprintf("vault/%s", vaultGcpRole),
					"sub": vaultGcpServiceAccountEmail,
					"exp": time.Now().Add(ttl).Unix(),
				}

				payloadBytes, err := json.Marshal(jwtPayload)
				if err != nil {
					return nil, fmt.Errorf("could not convert JWT payload to JSON string: %w", err)
				}

				resourceName := fmt.Sprintf("projects/-/serviceAccounts/%s", vaultGcpServiceAccountEmail)
				req := &gcpcredentialspb.SignJwtRequest{
					Name:    resourceName,
					Payload: string(payloadBytes),
				}
				resp, err := c.SignJwt(context.TODO(), req)
				if err != nil {
					return nil, fmt.Errorf("unable to sign JWT for %s using given Vault credentials: %w", resourceName, err)
				}

				return map[string]interface{}{
					"jwt":  resp.SignedJwt,
					"role": vaultGcpRole,
				}, nil
			}
		default:
			gcpLoginDataFunc = func() (map[string]interface{}, error) {
				return nil, fmt.Errorf("invalid gcp authentication type")
			}
		}

		// Create login data according to GCP Auth Type
		data, err := gcpLoginDataFunc()
		if err != nil {
			return nil, err
		}

		// Authenticate against vault using the GCP Auth Method and set
		// the token which the client should use for further interactions with
		// Vault. We also set the lease duration of the token for the renew
		// function.
		secret, err := apiClient.Logical().Write(vaultGcpPath+"/login", data)
		if err != nil {
			return nil, err
		} else if secret.Auth == nil {
			return nil, fmt.Errorf("missing authentication information")
		}

		tokenLeaseDuration := secret.Auth.LeaseDuration

		tokenRenewalInterval, err := strconv.ParseFloat(vaultTokenRenewalInterval, 64)
		if err != nil {
			tokenRenewalInterval = float64(tokenLeaseDuration) * 0.5
		}

		tokenRenewalRetryInterval, err := strconv.ParseFloat(vaultTokenRenewalRetryInterval, 64)
		if err != nil {
			tokenRenewalRetryInterval = 30.0
		}

		apiClient.SetToken(secret.Auth.ClientToken)

		return &Client{
			client:                    apiClient,
			renewToken:                renewToken,
			tokenLeaseDuration:        tokenLeaseDuration,
			tokenRenewalInterval:      tokenRenewalInterval,
			tokenRenewalRetryInterval: tokenRenewalRetryInterval,
			rootVaultNamespace:        vaultNamespace,
			requestToken: func(c *Client) error {
				data, err := gcpLoginDataFunc()
				if err != nil {
					return err
				}
				secret, err := apiClient.Logical().Write(vaultGcpPath+"/login", data)
				if err != nil {
					return err
				}
				c.client.SetToken(secret.Auth.ClientToken)
				// Update token lease duration and renewal interval
				c.tokenLeaseDuration = secret.Auth.LeaseDuration
				c.tokenRenewalInterval, err = strconv.ParseFloat(vaultTokenRenewalInterval, 64)
				if err != nil {
					c.tokenRenewalInterval = float64(c.tokenLeaseDuration) * 0.5
				}
				return nil
			},
<<<<<<< HEAD
			PKIRenew:      PKIRenew,
			DatabaseRenew: databaseRenew,
=======
			pkiRenew: pkiRenew,
>>>>>>> dec708af
		}, nil
	}

	return nil, fmt.Errorf("invalid authentication method")
}

func stsSigningResolver(service, region string, optFns ...func(*endpoints.Options)) (endpoints.ResolvedEndpoint, error) {
	defaultEndpoint, err := endpoints.DefaultResolver().EndpointFor(service, region, optFns...)
	if err != nil {
		return defaultEndpoint, err
	}
	defaultEndpoint.SigningRegion = region
	return defaultEndpoint, nil
}

func setVaultIDs(idType string) string {
	var idPath string

	if idType == "role" {
		id, found := os.LookupEnv("VAULT_ROLE_ID")
		if found {
			return id
		}
		idPath = os.Getenv("VAULT_ROLE_ID_PATH")
	}

	if idType == "secret" {
		id, found := os.LookupEnv("VAULT_SECRET_ID")
		if found {
			return id
		}
		idPath = os.Getenv("VAULT_SECRET_ID_PATH")
	}

	id, err := ioutil.ReadFile(idPath)
	if err != nil {
		log.WithValues("VaultFilePath", idPath).Error(err, "missing secret vault-secrets-operator or bad path in volume")
		return string(id)
	}

	return string(id)
}<|MERGE_RESOLUTION|>--- conflicted
+++ resolved
@@ -118,15 +118,11 @@
 		vaultPKIRenew = "1h"
 	}
 
-<<<<<<< HEAD
 	if len(vaultDatabaseRenew) == 0 {
 		vaultDatabaseRenew = "15m"
 	}
 
 	PKIRenew, err := time.ParseDuration(vaultPKIRenew)
-=======
-	pkiRenew, err := time.ParseDuration(vaultPKIRenew)
->>>>>>> dec708af
 	if err != nil {
 		return nil, err
 	}
@@ -187,12 +183,8 @@
 			tokenRenewalInterval:      tokenRenewalInterval,
 			tokenRenewalRetryInterval: tokenRenewalRetryInterval,
 			rootVaultNamespace:        vaultNamespace,
-<<<<<<< HEAD
 			PKIRenew:                  PKIRenew,
 			DatabaseRenew:             databaseRenew,
-=======
-			pkiRenew:                  pkiRenew,
->>>>>>> dec708af
 		}, nil
 	}
 
@@ -253,12 +245,8 @@
 			tokenRenewalInterval:      tokenRenewalInterval,
 			tokenRenewalRetryInterval: tokenRenewalRetryInterval,
 			rootVaultNamespace:        vaultNamespace,
-<<<<<<< HEAD
 			PKIRenew:                  PKIRenew,
 			DatabaseRenew:             databaseRenew,
-=======
-			pkiRenew:                  pkiRenew,
->>>>>>> dec708af
 		}, nil
 	}
 
@@ -337,12 +325,8 @@
 				}
 				return nil
 			},
-<<<<<<< HEAD
 			PKIRenew:      PKIRenew,
 			DatabaseRenew: databaseRenew,
-=======
-			pkiRenew: pkiRenew,
->>>>>>> dec708af
 		}, nil
 	}
 
@@ -414,12 +398,8 @@
 			tokenRenewalInterval:      tokenRenewalInterval,
 			tokenRenewalRetryInterval: tokenRenewalRetryInterval,
 			rootVaultNamespace:        vaultNamespace,
-<<<<<<< HEAD
 			PKIRenew:                  PKIRenew,
 			DatabaseRenew:             databaseRenew,
-=======
-			pkiRenew:                  pkiRenew,
->>>>>>> dec708af
 		}, nil
 
 	}
@@ -609,12 +589,8 @@
 				}
 				return nil
 			},
-<<<<<<< HEAD
 			PKIRenew:      PKIRenew,
 			DatabaseRenew: databaseRenew,
-=======
-			pkiRenew: pkiRenew,
->>>>>>> dec708af
 		}, nil
 	}
 
@@ -753,12 +729,8 @@
 				}
 				return nil
 			},
-<<<<<<< HEAD
 			PKIRenew:      PKIRenew,
 			DatabaseRenew: databaseRenew,
-=======
-			pkiRenew: pkiRenew,
->>>>>>> dec708af
 		}, nil
 	}
 
